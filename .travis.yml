--- conflicted
+++ resolved
@@ -1,43 +1,23 @@
 language: go
 os:
   - linux
-<<<<<<< HEAD
-  - osx
 go:
   - 1.14.x
-
 services:
   - docker
-
-jobs:
-  include:
-    - stage: build and test
-      name: build
-=======
-go:
-  - 1.13.x
-
 jobs:
   include:
     - stage: build
->>>>>>> 7bd8eb4a
       before_install:
         - go get -t -v ./...
       script:
         - go test -v -race -coverprofile=coverage.txt -covermode=atomic -bench=. ./...
       after_success:
         - if [ "$TRAVIS_OS_NAME" = "linux" ]; then bash <(curl -s https://codecov.io/bash); fi
-<<<<<<< HEAD
     - stage: verification
       name: tck verification
       script:
         - cd tck && ./run_tck.sh
-      after_success:
-        - echo "all good"
-      after_failure:
-        - echo "uups.."
-=======
-
     - stage: deploy docs
       name: deploy release docs to cloudstate.io
       if: tag =~ ^v
@@ -52,5 +32,4 @@
 env:
   global:
     # encrypted with: travis encrypt --pro -r cloudstateio/go-support DEPLOY_DOCS_TOKEN=<token>
-    secure: "L1uMy3mR5U+0HFmjJwSD6i/av667T187DkzIlRwfTnEGPG6LoZ5EwyGC/IxbKbV2EyUmxt7zDO+OXvsiZx0l0mXZ5ozAKdTB7eb/ujhinwnvB82OtKu8ejvZqI0ooPO+D1RlxqZF5HCX69L0DfTjhytkqLUIlN4CTtSO4ElJ/1Ottg0c3qiNUYvNdFqsKsF7Dq7EJU8G/vZ6o1WCUJzawLshOGDQ9jSL14QnKquFr/cMXHcg3GgiPVl2NFWAld0fOuNpYqUy2X3O7V4/FOJGe+btOao4xQyVsn9V/1VFsqRCyp1uy+kPbQbA0f+fBY3CnDpLKHrhYv8TDdfP9tbUEIhGikc+aqYeGOP6+4vPK/Xi/p2pZEZErPcBfc7CoJECNG4csMjq0GGdhp6UYJO1JPMVrLFZsWLoxPiXTkreQ+Gj4+Jgia20xfcUR/tkZrCQMnkySfFPHK48g2VOadfIZNz6hbdMGrZUarMrWC/hi3DIUdoT0Wn6y5LuP8goAbIBI/+KXvECIdiqTHu7WIwtdesTIZJvHhdp44zec8Teb0Bo6uYoIrKXvfTQbgvTzMzZO8DZ1L21OL7EKD9H6rvFabZXz5I2i9695Q6gkQYmK6Twg6CK1p/aZXmJWN8QXceXPavl3iNvC2fMSFxZvHBuqAjknCQlmTH7/BKyEw5AQ/Q="
->>>>>>> 7bd8eb4a
+    secure: "L1uMy3mR5U+0HFmjJwSD6i/av667T187DkzIlRwfTnEGPG6LoZ5EwyGC/IxbKbV2EyUmxt7zDO+OXvsiZx0l0mXZ5ozAKdTB7eb/ujhinwnvB82OtKu8ejvZqI0ooPO+D1RlxqZF5HCX69L0DfTjhytkqLUIlN4CTtSO4ElJ/1Ottg0c3qiNUYvNdFqsKsF7Dq7EJU8G/vZ6o1WCUJzawLshOGDQ9jSL14QnKquFr/cMXHcg3GgiPVl2NFWAld0fOuNpYqUy2X3O7V4/FOJGe+btOao4xQyVsn9V/1VFsqRCyp1uy+kPbQbA0f+fBY3CnDpLKHrhYv8TDdfP9tbUEIhGikc+aqYeGOP6+4vPK/Xi/p2pZEZErPcBfc7CoJECNG4csMjq0GGdhp6UYJO1JPMVrLFZsWLoxPiXTkreQ+Gj4+Jgia20xfcUR/tkZrCQMnkySfFPHK48g2VOadfIZNz6hbdMGrZUarMrWC/hi3DIUdoT0Wn6y5LuP8goAbIBI/+KXvECIdiqTHu7WIwtdesTIZJvHhdp44zec8Teb0Bo6uYoIrKXvfTQbgvTzMzZO8DZ1L21OL7EKD9H6rvFabZXz5I2i9695Q6gkQYmK6Twg6CK1p/aZXmJWN8QXceXPavl3iNvC2fMSFxZvHBuqAjknCQlmTH7/BKyEw5AQ/Q="